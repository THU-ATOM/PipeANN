--- conflicted
+++ resolved
@@ -80,11 +80,7 @@
 
 add_definitions(
 	$ENV{ADDITIONAL_DEFINITIONS}
-<<<<<<< HEAD
-	-DUSE_AIO
-=======
-	# -DUSE_AIO # use AIO instead of io uring (better compatibility, worse performance)
->>>>>>> d18dcd16
+	-DUSE_AIO # use AIO instead of io uring (better compatibility, worse performance)
 	# optimizations.
 	-DOVERLAP_INIT
 	# -DDYN_PIPE_WIDTH
@@ -123,12 +119,8 @@
 
 link_libraries(
 	aio
-<<<<<<< HEAD
     uring
 	${AIO_LIBRARY}
-=======
-	uring
->>>>>>> d18dcd16
 )
 
 # add_compile_options(-fsanitize=address,undefined -lasan -lubsan)
